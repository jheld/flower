--- conflicted
+++ resolved
@@ -99,15 +99,7 @@
     @property
     def capp(self):
         "return Celery application object"
-<<<<<<< HEAD
         return self.application.capp
-=======
-        return self.application.capp
-
-    def reverse_url(self, *args):
-        prefix = self.application.options.url_prefix
-        url = super(BaseHandler, self).reverse_url(*args)
-        return prepend_url(url, prefix) if prefix else url
 
     def format_task(self, task):
         custom_format_task = self.application.options.format_task
@@ -116,5 +108,4 @@
                 task = custom_format_task(copy.copy(task))
             except:
                 logger.exception("Failed to format '%s' task", task.uuid)
-        return task
->>>>>>> 63baa671
+        return task