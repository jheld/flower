--- conflicted
+++ resolved
@@ -243,19 +243,9 @@
 
         taskname = taskname.split(' ')[0]; // removes [rate_limit=xxx]
 
-<<<<<<< HEAD
-        data.taskname = taskname;
-        data.workername = workername;
-        data[type] = timeout;
-
-        $.ajax({
-            type: 'POST',
-            url: '/api/task/timeout/' + taskname,
-=======
         $.ajax({
             type: 'POST',
             url: url_prefix() + '/api/task/timeout/' + taskname,
->>>>>>> 9c0568a7
             dataType: 'json',
             data: {
                 'workername': workername,
@@ -282,18 +272,10 @@
 
         $.ajax({
             type: 'POST',
-<<<<<<< HEAD
             url: '/api/task/rate-limit/' + taskname,
             dataType: 'json',
             data: {
                 'workername': workername,
-                'taskname': taskname,
-=======
-            url: url_prefix() + '/api/task/rate-limit/' + taskname,
-            dataType: 'json',
-            data: {
-                'workername': workername,
->>>>>>> 9c0568a7
                 'ratelimit': ratelimit,
             },
             success: function (data) {
